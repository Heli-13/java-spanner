--- conflicted
+++ resolved
@@ -40,21 +40,19 @@
   private TransactionState txnState;
 
   private final SessionPool pool;
+  private final TransactionOption[] options;
   private volatile PooledSessionFuture session;
   private volatile SettableApiFuture<AsyncTransactionManagerImpl> delegate;
   private boolean restartedAfterSessionNotFound;
 
-<<<<<<< HEAD
   SessionPoolAsyncTransactionManager(
-      PooledSessionFuture session, final TransactionOption... options) {
-=======
-  SessionPoolAsyncTransactionManager(SessionPool pool, PooledSessionFuture session) {
+      SessionPool pool, PooledSessionFuture session, final TransactionOption... options) {
     this.pool = Preconditions.checkNotNull(pool);
+    this.options = options;
     createTransaction(session);
   }
 
   private void createTransaction(PooledSessionFuture session) {
->>>>>>> 1bec6f5d
     this.session = session;
     this.delegate = SettableApiFuture.create();
     this.session.addListener(
