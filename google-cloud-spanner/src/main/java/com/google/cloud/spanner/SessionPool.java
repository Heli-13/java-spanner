/*
 * Copyright 2017 Google LLC
 *
 * Licensed under the Apache License, Version 2.0 (the "License");
 * you may not use this file except in compliance with the License.
 * You may obtain a copy of the License at
 *
 *       http://www.apache.org/licenses/LICENSE-2.0
 *
 * Unless required by applicable law or agreed to in writing, software
 * distributed under the License is distributed on an "AS IS" BASIS,
 * WITHOUT WARRANTIES OR CONDITIONS OF ANY KIND, either express or implied.
 * See the License for the specific language governing permissions and
 * limitations under the License.
 */

package com.google.cloud.spanner;

import static com.google.cloud.spanner.MetricRegistryConstants.COUNT;
import static com.google.cloud.spanner.MetricRegistryConstants.GET_SESSION_TIMEOUTS;
import static com.google.cloud.spanner.MetricRegistryConstants.MAX_ALLOWED_SESSIONS;
import static com.google.cloud.spanner.MetricRegistryConstants.MAX_ALLOWED_SESSIONS_DESCRIPTION;
import static com.google.cloud.spanner.MetricRegistryConstants.MAX_IN_USE_SESSIONS;
import static com.google.cloud.spanner.MetricRegistryConstants.MAX_IN_USE_SESSIONS_DESCRIPTION;
import static com.google.cloud.spanner.MetricRegistryConstants.NUM_ACQUIRED_SESSIONS;
import static com.google.cloud.spanner.MetricRegistryConstants.NUM_ACQUIRED_SESSIONS_DESCRIPTION;
import static com.google.cloud.spanner.MetricRegistryConstants.NUM_IN_USE_SESSIONS;
import static com.google.cloud.spanner.MetricRegistryConstants.NUM_READ_SESSIONS;
import static com.google.cloud.spanner.MetricRegistryConstants.NUM_RELEASED_SESSIONS;
import static com.google.cloud.spanner.MetricRegistryConstants.NUM_RELEASED_SESSIONS_DESCRIPTION;
import static com.google.cloud.spanner.MetricRegistryConstants.NUM_SESSIONS_BEING_PREPARED;
import static com.google.cloud.spanner.MetricRegistryConstants.NUM_SESSIONS_IN_POOL;
import static com.google.cloud.spanner.MetricRegistryConstants.NUM_SESSIONS_IN_POOL_DESCRIPTION;
import static com.google.cloud.spanner.MetricRegistryConstants.NUM_WRITE_SESSIONS;
import static com.google.cloud.spanner.MetricRegistryConstants.SESSIONS_TIMEOUTS_DESCRIPTION;
import static com.google.cloud.spanner.MetricRegistryConstants.SPANNER_DEFAULT_LABEL_VALUES;
import static com.google.cloud.spanner.MetricRegistryConstants.SPANNER_LABEL_KEYS;
import static com.google.cloud.spanner.MetricRegistryConstants.SPANNER_LABEL_KEYS_WITH_TYPE;
import static com.google.cloud.spanner.SpannerExceptionFactory.newSpannerException;

import com.google.api.core.ApiFunction;
import com.google.api.core.ApiFuture;
import com.google.api.core.ApiFutures;
import com.google.api.core.SettableApiFuture;
import com.google.api.gax.core.ExecutorProvider;
import com.google.cloud.Timestamp;
import com.google.cloud.grpc.GrpcTransportOptions;
import com.google.cloud.grpc.GrpcTransportOptions.ExecutorFactory;
import com.google.cloud.spanner.Options.QueryOption;
import com.google.cloud.spanner.Options.ReadOption;
import com.google.cloud.spanner.Options.TransactionOption;
import com.google.cloud.spanner.SessionClient.SessionConsumer;
import com.google.cloud.spanner.SpannerException.ResourceNotFoundException;
import com.google.cloud.spanner.SpannerImpl.ClosedException;
import com.google.common.annotations.VisibleForTesting;
import com.google.common.base.Function;
import com.google.common.base.MoreObjects;
import com.google.common.base.Preconditions;
import com.google.common.base.Supplier;
import com.google.common.collect.ImmutableList;
import com.google.common.collect.ImmutableMap;
import com.google.common.collect.ImmutableSet;
import com.google.common.util.concurrent.ForwardingListenableFuture;
import com.google.common.util.concurrent.ForwardingListenableFuture.SimpleForwardingListenableFuture;
import com.google.common.util.concurrent.ListenableFuture;
import com.google.common.util.concurrent.MoreExecutors;
import com.google.common.util.concurrent.SettableFuture;
import com.google.protobuf.Empty;
import io.opencensus.common.Scope;
import io.opencensus.common.ToLongFunction;
import io.opencensus.metrics.DerivedLongCumulative;
import io.opencensus.metrics.DerivedLongGauge;
import io.opencensus.metrics.LabelValue;
import io.opencensus.metrics.MetricOptions;
import io.opencensus.metrics.MetricRegistry;
import io.opencensus.metrics.Metrics;
import io.opencensus.trace.Annotation;
import io.opencensus.trace.AttributeValue;
import io.opencensus.trace.Span;
import io.opencensus.trace.Status;
import io.opencensus.trace.Tracer;
import io.opencensus.trace.Tracing;
import java.util.ArrayList;
import java.util.HashSet;
import java.util.Iterator;
import java.util.LinkedList;
import java.util.List;
import java.util.Queue;
import java.util.Random;
import java.util.Set;
import java.util.concurrent.CountDownLatch;
import java.util.concurrent.ExecutionException;
import java.util.concurrent.Executor;
import java.util.concurrent.ScheduledExecutorService;
import java.util.concurrent.ScheduledFuture;
import java.util.concurrent.TimeUnit;
import java.util.concurrent.TimeoutException;
import java.util.concurrent.atomic.AtomicBoolean;
import java.util.concurrent.atomic.AtomicInteger;
import java.util.concurrent.atomic.AtomicLong;
import java.util.logging.Level;
import java.util.logging.Logger;
import javax.annotation.Nullable;
import javax.annotation.concurrent.GuardedBy;
import org.threeten.bp.Duration;
import org.threeten.bp.Instant;

/**
 * Maintains a pool of sessions. This class itself is thread safe and is meant to be used
 * concurrently across multiple threads.
 */
final class SessionPool {

  private static final Logger logger = Logger.getLogger(SessionPool.class.getName());
  private static final Tracer tracer = Tracing.getTracer();
  static final String WAIT_FOR_SESSION = "SessionPool.WaitForSession";
  static final ImmutableSet<ErrorCode> SHOULD_STOP_PREPARE_SESSIONS_ERROR_CODES =
      ImmutableSet.of(
          ErrorCode.UNKNOWN,
          ErrorCode.INVALID_ARGUMENT,
          ErrorCode.PERMISSION_DENIED,
          ErrorCode.UNAUTHENTICATED,
          ErrorCode.RESOURCE_EXHAUSTED,
          ErrorCode.FAILED_PRECONDITION,
          ErrorCode.OUT_OF_RANGE,
          ErrorCode.UNIMPLEMENTED,
          ErrorCode.INTERNAL);

  /**
   * Wrapper around current time so that we can fake it in tests. TODO(user): Replace with Java 8
   * Clock.
   */
  static class Clock {
    Instant instant() {
      return Instant.now();
    }
  }

  private abstract static class CachedResultSetSupplier implements Supplier<ResultSet> {
    private ResultSet cached;

    abstract ResultSet load();

    ResultSet reload() {
      return cached = load();
    }

    @Override
    public ResultSet get() {
      if (cached == null) {
        cached = load();
      }
      return cached;
    }
  }

  /**
   * Wrapper around {@code ReadContext} that releases the session to the pool once the call is
   * finished, if it is a single use context.
   */
  private static class AutoClosingReadContext<T extends ReadContext> implements ReadContext {
    /**
     * {@link AsyncResultSet} implementation that keeps track of the async operations that are still
     * running for this {@link ReadContext} and that should finish before the {@link ReadContext}
     * releases its session back into the pool.
     */
    private class AutoClosingReadContextAsyncResultSetImpl extends AsyncResultSetImpl {
      private AutoClosingReadContextAsyncResultSetImpl(
          ExecutorProvider executorProvider, ResultSet delegate, int bufferRows) {
        super(executorProvider, delegate, bufferRows);
      }

      @Override
      public ApiFuture<Void> setCallback(Executor exec, ReadyCallback cb) {
        Runnable listener =
            new Runnable() {
              @Override
              public void run() {
                synchronized (lock) {
                  if (asyncOperationsCount.decrementAndGet() == 0 && closed) {
                    // All async operations for this read context have finished.
                    AutoClosingReadContext.this.close();
                  }
                }
              }
            };
        try {
          asyncOperationsCount.incrementAndGet();
          addListener(listener);
          return super.setCallback(exec, cb);
        } catch (Throwable t) {
          removeListener(listener);
          asyncOperationsCount.decrementAndGet();
          throw t;
        }
      }
    }

    private final Function<PooledSessionFuture, T> readContextDelegateSupplier;
    private T readContextDelegate;
    private final SessionPool sessionPool;
    private final boolean isSingleUse;
    private final AtomicInteger asyncOperationsCount = new AtomicInteger();

    private Object lock = new Object();

    @GuardedBy("lock")
    private boolean sessionUsedForQuery = false;

    @GuardedBy("lock")
    private PooledSessionFuture session;

    @GuardedBy("lock")
    private boolean closed;

    @GuardedBy("lock")
    private boolean delegateClosed;

    private AutoClosingReadContext(
        Function<PooledSessionFuture, T> delegateSupplier,
        SessionPool sessionPool,
        PooledSessionFuture session,
        boolean isSingleUse) {
      this.readContextDelegateSupplier = delegateSupplier;
      this.sessionPool = sessionPool;
      this.session = session;
      this.isSingleUse = isSingleUse;
    }

    T getReadContextDelegate() {
      synchronized (lock) {
        if (readContextDelegate == null) {
          while (true) {
            try {
              this.readContextDelegate = readContextDelegateSupplier.apply(this.session);
              break;
            } catch (SessionNotFoundException e) {
              replaceSessionIfPossible(e);
            }
          }
        }
      }
      return readContextDelegate;
    }

    private ResultSet wrap(final CachedResultSetSupplier resultSetSupplier) {
      return new ForwardingResultSet(resultSetSupplier) {
        private boolean beforeFirst = true;

        @Override
        public boolean next() throws SpannerException {
          while (true) {
            try {
              return internalNext();
            } catch (SessionNotFoundException e) {
              while (true) {
                // Keep the replace-if-possible outside the try-block to let the exception bubble up
                // if it's too late to replace the session.
                replaceSessionIfPossible(e);
                try {
                  replaceDelegate(resultSetSupplier.reload());
                  break;
                } catch (SessionNotFoundException snfe) {
                  e = snfe;
                  // retry on yet another session.
                }
              }
            }
          }
        }

        private boolean internalNext() {
          try {
            boolean ret = super.next();
            if (beforeFirst) {
              synchronized (lock) {
                session.get().markUsed();
                beforeFirst = false;
                sessionUsedForQuery = true;
              }
            }
            if (!ret && isSingleUse) {
              close();
            }
            return ret;
          } catch (SessionNotFoundException e) {
            throw e;
          } catch (SpannerException e) {
            synchronized (lock) {
              if (!closed && isSingleUse) {
                session.get().lastException = e;
                AutoClosingReadContext.this.close();
              }
            }
            throw e;
          }
        }

        @Override
        public void close() {
          try {
            super.close();
          } finally {
            if (isSingleUse) {
              AutoClosingReadContext.this.close();
            }
          }
        }
      };
    }

    private void replaceSessionIfPossible(SessionNotFoundException notFound) {
      synchronized (lock) {
        if (isSingleUse || !sessionUsedForQuery) {
          // This class is only used by read-only transactions, so we know that we only need a
          // read-only session.
          session = sessionPool.replaceSession(notFound, session);
          readContextDelegate = readContextDelegateSupplier.apply(session);
        } else {
          throw notFound;
        }
      }
    }

    @Override
    public ResultSet read(
        final String table,
        final KeySet keys,
        final Iterable<String> columns,
        final ReadOption... options) {
      return wrap(
          new CachedResultSetSupplier() {
            @Override
            ResultSet load() {
              return getReadContextDelegate().read(table, keys, columns, options);
            }
          });
    }

    @Override
    public AsyncResultSet readAsync(
        final String table,
        final KeySet keys,
        final Iterable<String> columns,
        final ReadOption... options) {
      Options readOptions = Options.fromReadOptions(options);
      final int bufferRows =
          readOptions.hasBufferRows()
              ? readOptions.bufferRows()
              : AsyncResultSetImpl.DEFAULT_BUFFER_SIZE;
      return new AutoClosingReadContextAsyncResultSetImpl(
          sessionPool.sessionClient.getSpanner().getAsyncExecutorProvider(),
          wrap(
              new CachedResultSetSupplier() {
                @Override
                ResultSet load() {
                  return getReadContextDelegate().read(table, keys, columns, options);
                }
              }),
          bufferRows);
    }

    @Override
    public ResultSet readUsingIndex(
        final String table,
        final String index,
        final KeySet keys,
        final Iterable<String> columns,
        final ReadOption... options) {
      return wrap(
          new CachedResultSetSupplier() {
            @Override
            ResultSet load() {
              return getReadContextDelegate().readUsingIndex(table, index, keys, columns, options);
            }
          });
    }

    @Override
    public AsyncResultSet readUsingIndexAsync(
        final String table,
        final String index,
        final KeySet keys,
        final Iterable<String> columns,
        final ReadOption... options) {
      Options readOptions = Options.fromReadOptions(options);
      final int bufferRows =
          readOptions.hasBufferRows()
              ? readOptions.bufferRows()
              : AsyncResultSetImpl.DEFAULT_BUFFER_SIZE;
      return new AutoClosingReadContextAsyncResultSetImpl(
          sessionPool.sessionClient.getSpanner().getAsyncExecutorProvider(),
          wrap(
              new CachedResultSetSupplier() {
                @Override
                ResultSet load() {
                  return getReadContextDelegate()
                      .readUsingIndex(table, index, keys, columns, options);
                }
              }),
          bufferRows);
    }

    @Override
    @Nullable
    public Struct readRow(String table, Key key, Iterable<String> columns) {
      try {
        while (true) {
          try {
            synchronized (lock) {
              session.get().markUsed();
            }
            return getReadContextDelegate().readRow(table, key, columns);
          } catch (SessionNotFoundException e) {
            replaceSessionIfPossible(e);
          }
        }
      } finally {
        synchronized (lock) {
          sessionUsedForQuery = true;
        }
        if (isSingleUse) {
          close();
        }
      }
    }

    @Override
    public ApiFuture<Struct> readRowAsync(String table, Key key, Iterable<String> columns) {
      try (AsyncResultSet rs = readAsync(table, KeySet.singleKey(key), columns)) {
        return AbstractReadContext.consumeSingleRowAsync(rs);
      }
    }

    @Override
    @Nullable
    public Struct readRowUsingIndex(String table, String index, Key key, Iterable<String> columns) {
      try {
        while (true) {
          try {
            synchronized (lock) {
              session.get().markUsed();
            }
            return getReadContextDelegate().readRowUsingIndex(table, index, key, columns);
          } catch (SessionNotFoundException e) {
            replaceSessionIfPossible(e);
          }
        }
      } finally {
        synchronized (lock) {
          sessionUsedForQuery = true;
        }
        if (isSingleUse) {
          close();
        }
      }
    }

    @Override
    public ApiFuture<Struct> readRowUsingIndexAsync(
        String table, String index, Key key, Iterable<String> columns) {
      try (AsyncResultSet rs = readUsingIndexAsync(table, index, KeySet.singleKey(key), columns)) {
        return AbstractReadContext.consumeSingleRowAsync(rs);
      }
    }

    @Override
    public ResultSet executeQuery(final Statement statement, final QueryOption... options) {
      return wrap(
          new CachedResultSetSupplier() {
            @Override
            ResultSet load() {
              return getReadContextDelegate().executeQuery(statement, options);
            }
          });
    }

    @Override
    public AsyncResultSet executeQueryAsync(
        final Statement statement, final QueryOption... options) {
      Options queryOptions = Options.fromQueryOptions(options);
      final int bufferRows =
          queryOptions.hasBufferRows()
              ? queryOptions.bufferRows()
              : AsyncResultSetImpl.DEFAULT_BUFFER_SIZE;
      return new AutoClosingReadContextAsyncResultSetImpl(
          sessionPool.sessionClient.getSpanner().getAsyncExecutorProvider(),
          wrap(
              new CachedResultSetSupplier() {
                @Override
                ResultSet load() {
                  return getReadContextDelegate().executeQuery(statement, options);
                }
              }),
          bufferRows);
    }

    @Override
    public ResultSet analyzeQuery(final Statement statement, final QueryAnalyzeMode queryMode) {
      return wrap(
          new CachedResultSetSupplier() {
            @Override
            ResultSet load() {
              return getReadContextDelegate().analyzeQuery(statement, queryMode);
            }
          });
    }

    @Override
    public void close() {
      synchronized (lock) {
        if (closed && delegateClosed) {
          return;
        }
        closed = true;
        if (asyncOperationsCount.get() == 0) {
          if (readContextDelegate != null) {
            readContextDelegate.close();
          }
          session.close();
          delegateClosed = true;
        }
      }
    }
  }

  private static class AutoClosingReadTransaction
      extends AutoClosingReadContext<ReadOnlyTransaction> implements ReadOnlyTransaction {

    AutoClosingReadTransaction(
        Function<PooledSessionFuture, ReadOnlyTransaction> txnSupplier,
        SessionPool sessionPool,
        PooledSessionFuture session,
        boolean isSingleUse) {
      super(txnSupplier, sessionPool, session, isSingleUse);
    }

    @Override
    public Timestamp getReadTimestamp() {
      return getReadContextDelegate().getReadTimestamp();
    }
  }

  interface SessionNotFoundHandler {
    /**
     * Handles the given {@link SessionNotFoundException} by possibly converting it to a different
     * exception that should be thrown.
     */
    SpannerException handleSessionNotFound(SessionNotFoundException notFound);
  }

  static class SessionPoolResultSet extends ForwardingResultSet {
    private final SessionNotFoundHandler handler;

    private SessionPoolResultSet(SessionNotFoundHandler handler, ResultSet delegate) {
      super(delegate);
      this.handler = Preconditions.checkNotNull(handler);
    }

    @Override
    public boolean next() {
      try {
        return super.next();
      } catch (SessionNotFoundException e) {
        throw handler.handleSessionNotFound(e);
      }
    }
  }

  static class AsyncSessionPoolResultSet extends ForwardingAsyncResultSet {
    private final SessionNotFoundHandler handler;

    private AsyncSessionPoolResultSet(SessionNotFoundHandler handler, AsyncResultSet delegate) {
      super(delegate);
      this.handler = Preconditions.checkNotNull(handler);
    }

    @Override
    public ApiFuture<Void> setCallback(Executor executor, final ReadyCallback callback) {
      return super.setCallback(
          executor,
          new ReadyCallback() {
            @Override
            public CallbackResponse cursorReady(AsyncResultSet resultSet) {
              try {
                return callback.cursorReady(resultSet);
              } catch (SessionNotFoundException e) {
                throw handler.handleSessionNotFound(e);
              }
            }
          });
    }

    @Override
    public boolean next() {
      try {
        return super.next();
      } catch (SessionNotFoundException e) {
        throw handler.handleSessionNotFound(e);
      }
    }

    @Override
    public CursorState tryNext() {
      try {
        return super.tryNext();
      } catch (SessionNotFoundException e) {
        throw handler.handleSessionNotFound(e);
      }
    }
  }

  /**
   * {@link TransactionContext} that is used in combination with an {@link
   * AutoClosingTransactionManager}. This {@link TransactionContext} handles {@link
   * SessionNotFoundException}s by replacing the underlying session with a fresh one, and then
   * throws an {@link AbortedException} to trigger the retry-loop that has been created by the
   * caller.
   */
  static class SessionPoolTransactionContext implements TransactionContext {
    private final SessionNotFoundHandler handler;
    final TransactionContext delegate;

    SessionPoolTransactionContext(SessionNotFoundHandler handler, TransactionContext delegate) {
      this.handler = Preconditions.checkNotNull(handler);
      this.delegate = delegate;
    }

    @Override
    public ResultSet read(
        String table, KeySet keys, Iterable<String> columns, ReadOption... options) {
      return new SessionPoolResultSet(handler, delegate.read(table, keys, columns, options));
    }

    @Override
    public AsyncResultSet readAsync(
        String table, KeySet keys, Iterable<String> columns, ReadOption... options) {
      return new AsyncSessionPoolResultSet(
          handler, delegate.readAsync(table, keys, columns, options));
    }

    @Override
    public ResultSet readUsingIndex(
        String table, String index, KeySet keys, Iterable<String> columns, ReadOption... options) {
      return new SessionPoolResultSet(
          handler, delegate.readUsingIndex(table, index, keys, columns, options));
    }

    @Override
    public AsyncResultSet readUsingIndexAsync(
        String table, String index, KeySet keys, Iterable<String> columns, ReadOption... options) {
      return new AsyncSessionPoolResultSet(
          handler, delegate.readUsingIndexAsync(table, index, keys, columns, options));
    }

    @Override
    public Struct readRow(String table, Key key, Iterable<String> columns) {
      try {
        return delegate.readRow(table, key, columns);
      } catch (SessionNotFoundException e) {
        throw handler.handleSessionNotFound(e);
      }
    }

    @Override
    public ApiFuture<Struct> readRowAsync(String table, Key key, Iterable<String> columns) {
      try (AsyncResultSet rs = readAsync(table, KeySet.singleKey(key), columns)) {
        return ApiFutures.catching(
            AbstractReadContext.consumeSingleRowAsync(rs),
            SessionNotFoundException.class,
            new ApiFunction<SessionNotFoundException, Struct>() {
              @Override
              public Struct apply(SessionNotFoundException input) {
                throw handler.handleSessionNotFound(input);
              }
            },
            MoreExecutors.directExecutor());
      }
    }

    @Override
    public void buffer(Mutation mutation) {
      delegate.buffer(mutation);
    }

    @Override
    public Struct readRowUsingIndex(String table, String index, Key key, Iterable<String> columns) {
      try {
        return delegate.readRowUsingIndex(table, index, key, columns);
      } catch (SessionNotFoundException e) {
        throw handler.handleSessionNotFound(e);
      }
    }

    @Override
    public ApiFuture<Struct> readRowUsingIndexAsync(
        String table, String index, Key key, Iterable<String> columns) {
      try (AsyncResultSet rs = readUsingIndexAsync(table, index, KeySet.singleKey(key), columns)) {
        return ApiFutures.catching(
            AbstractReadContext.consumeSingleRowAsync(rs),
            SessionNotFoundException.class,
            new ApiFunction<SessionNotFoundException, Struct>() {
              @Override
              public Struct apply(SessionNotFoundException input) {
                throw handler.handleSessionNotFound(input);
              }
            },
            MoreExecutors.directExecutor());
      }
    }

    @Override
    public void buffer(Iterable<Mutation> mutations) {
      delegate.buffer(mutations);
    }

    @Override
    public long executeUpdate(Statement statement) {
      try {
        return delegate.executeUpdate(statement);
      } catch (SessionNotFoundException e) {
        throw handler.handleSessionNotFound(e);
      }
    }

    @Override
    public ApiFuture<Long> executeUpdateAsync(Statement statement) {
      return ApiFutures.catching(
          delegate.executeUpdateAsync(statement),
          SessionNotFoundException.class,
          new ApiFunction<SessionNotFoundException, Long>() {
            @Override
            public Long apply(SessionNotFoundException input) {
              throw handler.handleSessionNotFound(input);
            }
          },
          MoreExecutors.directExecutor());
    }

    @Override
    public long[] batchUpdate(Iterable<Statement> statements) {
      try {
        return delegate.batchUpdate(statements);
      } catch (SessionNotFoundException e) {
        throw handler.handleSessionNotFound(e);
      }
    }

    @Override
    public ApiFuture<long[]> batchUpdateAsync(Iterable<Statement> statements) {
      return ApiFutures.catching(
          delegate.batchUpdateAsync(statements),
          SessionNotFoundException.class,
          new ApiFunction<SessionNotFoundException, long[]>() {
            @Override
            public long[] apply(SessionNotFoundException input) {
              throw handler.handleSessionNotFound(input);
            }
          },
          MoreExecutors.directExecutor());
    }

    @Override
    public ResultSet executeQuery(Statement statement, QueryOption... options) {
      return new SessionPoolResultSet(handler, delegate.executeQuery(statement, options));
    }

    @Override
    public AsyncResultSet executeQueryAsync(Statement statement, QueryOption... options) {
      return new AsyncSessionPoolResultSet(handler, delegate.executeQueryAsync(statement, options));
    }

    @Override
    public ResultSet analyzeQuery(Statement statement, QueryAnalyzeMode queryMode) {
      return new SessionPoolResultSet(handler, delegate.analyzeQuery(statement, queryMode));
    }

    @Override
    public void close() {
      delegate.close();
    }
  }

  private static class AutoClosingTransactionManager
      implements TransactionManager, SessionNotFoundHandler {
    private TransactionManager delegate;
    private final SessionPool sessionPool;
    private PooledSessionFuture session;
    private final TransactionOption[] options;
    private boolean closed;
    private boolean restartedAfterSessionNotFound;

    AutoClosingTransactionManager(
        SessionPool sessionPool, PooledSessionFuture session, TransactionOption... options) {
      this.sessionPool = sessionPool;
      this.session = session;
      this.options = options;
    }

    @Override
    public TransactionContext begin() {
<<<<<<< HEAD
      this.delegate = session.get().transactionManager(options);
      while (true) {
        try {
          return internalBegin();
        } catch (SessionNotFoundException e) {
          session = sessionPool.replaceSession(e, session);
          delegate = session.get().delegate.transactionManager(options);
        }
      }
=======
      this.delegate = session.get().transactionManager();
      // This cannot throw a SessionNotFoundException, as it does not call the BeginTransaction RPC.
      // Instead, the BeginTransaction will be included with the first statement of the transaction.
      return internalBegin();
>>>>>>> 1bec6f5d
    }

    private TransactionContext internalBegin() {
      TransactionContext res = new SessionPoolTransactionContext(this, delegate.begin());
      session.get().markUsed();
      return res;
    }

    @Override
    public SpannerException handleSessionNotFound(SessionNotFoundException notFound) {
      session = sessionPool.replaceSession(notFound, session);
<<<<<<< HEAD
      delegate = session.get().delegate.transactionManager(options);
=======
      PooledSession pooledSession = session.get();
      delegate = pooledSession.delegate.transactionManager();
>>>>>>> 1bec6f5d
      restartedAfterSessionNotFound = true;
      return SpannerExceptionFactory.newSpannerException(
          ErrorCode.ABORTED, notFound.getMessage(), notFound);
    }

    @Override
    public void commit() {
      try {
        delegate.commit();
      } catch (SessionNotFoundException e) {
        throw handleSessionNotFound(e);
      } finally {
        if (getState() != TransactionState.ABORTED) {
          close();
        }
      }
    }

    @Override
    public void rollback() {
      try {
        delegate.rollback();
      } finally {
        close();
      }
    }

    @Override
    public TransactionContext resetForRetry() {
      while (true) {
        try {
          if (restartedAfterSessionNotFound) {
            TransactionContext res = new SessionPoolTransactionContext(this, delegate.begin());
            restartedAfterSessionNotFound = false;
            return res;
          } else {
            return new SessionPoolTransactionContext(this, delegate.resetForRetry());
          }
        } catch (SessionNotFoundException e) {
          session = sessionPool.replaceSession(e, session);
<<<<<<< HEAD
          delegate = session.get().delegate.transactionManager(options);
=======
          PooledSession pooledSession = session.get();
          delegate = pooledSession.delegate.transactionManager();
>>>>>>> 1bec6f5d
          restartedAfterSessionNotFound = true;
        }
      }
    }

    @Override
    public Timestamp getCommitTimestamp() {
      return delegate.getCommitTimestamp();
    }

    @Override
    public CommitResponse getCommitResponse() {
      return delegate.getCommitResponse();
    }

    @Override
    public void close() {
      if (closed) {
        return;
      }
      closed = true;
      try {
        if (delegate != null) {
          delegate.close();
        }
      } finally {
        session.close();
      }
    }

    @Override
    public TransactionState getState() {
      if (restartedAfterSessionNotFound) {
        return TransactionState.ABORTED;
      } else {
        return delegate == null ? null : delegate.getState();
      }
    }
  }

  /**
   * {@link TransactionRunner} that automatically handles {@link SessionNotFoundException}s by
   * replacing the underlying session and then restarts the transaction.
   */
  private static final class SessionPoolTransactionRunner implements TransactionRunner {
    private final SessionPool sessionPool;
    private PooledSessionFuture session;
    private final TransactionOption[] options;
    private TransactionRunner runner;

    private SessionPoolTransactionRunner(
        SessionPool sessionPool, PooledSessionFuture session, TransactionOption... options) {
      this.sessionPool = sessionPool;
      this.session = session;
      this.options = options;
    }

    private TransactionRunner getRunner() {
      if (this.runner == null) {
        this.runner = session.get().readWriteTransaction(options);
      }
      return runner;
    }

    @Override
    @Nullable
    public <T> T run(TransactionCallable<T> callable) {
      try {
        T result;
        while (true) {
          try {
            result = getRunner().run(callable);
            break;
          } catch (SessionNotFoundException e) {
            session = sessionPool.replaceSession(e, session);
            PooledSession ps = session.get();
            runner = ps.delegate.readWriteTransaction();
          }
        }
        session.get().markUsed();
        return result;
      } catch (SpannerException e) {
        throw session.get().lastException = e;
      } finally {
        session.close();
      }
    }

    @Override
    public Timestamp getCommitTimestamp() {
      return getRunner().getCommitTimestamp();
    }

    @Override
    public CommitResponse getCommitResponse() {
      return getRunner().getCommitResponse();
    }

    @Override
    public TransactionRunner allowNestedTransaction() {
      getRunner().allowNestedTransaction();
      return this;
    }
  }

  private static class SessionPoolAsyncRunner implements AsyncRunner {
    private final SessionPool sessionPool;
    private volatile PooledSessionFuture session;
    private final TransactionOption[] options;
    private final SettableApiFuture<CommitResponse> commitResponse = SettableApiFuture.create();

    private SessionPoolAsyncRunner(
        SessionPool sessionPool, PooledSessionFuture session, TransactionOption... options) {
      this.sessionPool = sessionPool;
      this.session = session;
      this.options = options;
    }

    @Override
    public <R> ApiFuture<R> runAsync(final AsyncWork<R> work, Executor executor) {
      final SettableApiFuture<R> res = SettableApiFuture.create();
      executor.execute(
          new Runnable() {
            @Override
            public void run() {
              SpannerException exception = null;
              R r = null;
              AsyncRunner runner = null;
              while (true) {
                SpannerException se = null;
                try {
                  runner = session.get().runAsync(options);
                  r = runner.runAsync(work, MoreExecutors.directExecutor()).get();
                  break;
                } catch (ExecutionException e) {
                  se = SpannerExceptionFactory.asSpannerException(e.getCause());
                } catch (InterruptedException e) {
                  se = SpannerExceptionFactory.propagateInterrupt(e);
                } catch (Throwable t) {
                  se = SpannerExceptionFactory.newSpannerException(t);
                } finally {
                  if (se instanceof SessionNotFoundException) {
                    try {
                      // The replaceSession method will re-throw the SessionNotFoundException if the
                      // session cannot be replaced with a new one.
                      session = sessionPool.replaceSession((SessionNotFoundException) se, session);
                      se = null;
                    } catch (SessionNotFoundException e) {
                      exception = e;
                      break;
                    }
                  } else {
                    exception = se;
                    break;
                  }
                }
              }
              session.get().markUsed();
              session.close();
<<<<<<< HEAD
              setCommitResponse(runner);
              if (se != null) {
                res.setException(se);
=======
              setCommitTimestamp(runner);
              if (exception != null) {
                res.setException(exception);
>>>>>>> 1bec6f5d
              } else {
                res.set(r);
              }
            }
          });
      return res;
    }

    private void setCommitResponse(AsyncRunner delegate) {
      try {
        commitResponse.set(delegate.getCommitResponse().get());
      } catch (Throwable t) {
        commitResponse.setException(t);
      }
    }

    @Override
    public ApiFuture<Timestamp> getCommitTimestamp() {
      return ApiFutures.transform(
          commitResponse,
          new ApiFunction<CommitResponse, Timestamp>() {
            @Override
            public Timestamp apply(CommitResponse input) {
              return input.getCommitTimestamp();
            }
          },
          MoreExecutors.directExecutor());
    }

    @Override
    public ApiFuture<CommitResponse> getCommitResponse() {
      return commitResponse;
    }
  }

  // Exception class used just to track the stack trace at the point when a session was handed out
  // from the pool.
  final class LeakedSessionException extends RuntimeException {
    private static final long serialVersionUID = 1451131180314064914L;

    private LeakedSessionException() {
      super("Session was checked out from the pool at " + clock.instant());
    }
  }

  private enum SessionState {
    AVAILABLE,
    BUSY,
    CLOSING,
  }

  private PooledSessionFuture createPooledSessionFuture(
      ListenableFuture<PooledSession> future, Span span) {
    return new PooledSessionFuture(future, span);
  }

  final class PooledSessionFuture extends SimpleForwardingListenableFuture<PooledSession>
      implements Session {
    private volatile LeakedSessionException leakedException;
    private volatile AtomicBoolean inUse = new AtomicBoolean();
    private volatile CountDownLatch initialized = new CountDownLatch(1);
    private final Span span;

    private PooledSessionFuture(ListenableFuture<PooledSession> delegate, Span span) {
      super(delegate);
      this.span = span;
    }

    @VisibleForTesting
    void clearLeakedException() {
      this.leakedException = null;
    }

    private void markCheckedOut() {
      this.leakedException = new LeakedSessionException();
    }

    @Override
    public Timestamp write(Iterable<Mutation> mutations) throws SpannerException {
      return writeWithOptions(mutations).getCommitTimestamp();
    }

    @Override
    public CommitResponse writeWithOptions(
        Iterable<Mutation> mutations, TransactionOption... options) throws SpannerException {
      try {
        return get().writeWithOptions(mutations, options);
      } finally {
        close();
      }
    }

    @Override
    public Timestamp writeAtLeastOnce(Iterable<Mutation> mutations) throws SpannerException {
      return writeAtLeastOnceWithOptions(mutations).getCommitTimestamp();
    }

    @Override
    public CommitResponse writeAtLeastOnceWithOptions(
        Iterable<Mutation> mutations, TransactionOption... options) throws SpannerException {
      try {
        return get().writeAtLeastOnceWithOptions(mutations, options);
      } finally {
        close();
      }
    }

    @Override
    public ReadContext singleUse() {
      try {
        return new AutoClosingReadContext<>(
            new Function<PooledSessionFuture, ReadContext>() {
              @Override
              public ReadContext apply(PooledSessionFuture session) {
                PooledSession ps = session.get();
                return ps.delegate.singleUse();
              }
            },
            SessionPool.this,
            this,
            true);
      } catch (Exception e) {
        close();
        throw e;
      }
    }

    @Override
    public ReadContext singleUse(final TimestampBound bound) {
      try {
        return new AutoClosingReadContext<>(
            new Function<PooledSessionFuture, ReadContext>() {
              @Override
              public ReadContext apply(PooledSessionFuture session) {
                PooledSession ps = session.get();
                return ps.delegate.singleUse(bound);
              }
            },
            SessionPool.this,
            this,
            true);
      } catch (Exception e) {
        close();
        throw e;
      }
    }

    @Override
    public ReadOnlyTransaction singleUseReadOnlyTransaction() {
      return internalReadOnlyTransaction(
          new Function<PooledSessionFuture, ReadOnlyTransaction>() {
            @Override
            public ReadOnlyTransaction apply(PooledSessionFuture session) {
              PooledSession ps = session.get();
              return ps.delegate.singleUseReadOnlyTransaction();
            }
          },
          true);
    }

    @Override
    public ReadOnlyTransaction singleUseReadOnlyTransaction(final TimestampBound bound) {
      return internalReadOnlyTransaction(
          new Function<PooledSessionFuture, ReadOnlyTransaction>() {
            @Override
            public ReadOnlyTransaction apply(PooledSessionFuture session) {
              PooledSession ps = session.get();
              return ps.delegate.singleUseReadOnlyTransaction(bound);
            }
          },
          true);
    }

    @Override
    public ReadOnlyTransaction readOnlyTransaction() {
      return internalReadOnlyTransaction(
          new Function<PooledSessionFuture, ReadOnlyTransaction>() {
            @Override
            public ReadOnlyTransaction apply(PooledSessionFuture session) {
              PooledSession ps = session.get();
              return ps.delegate.readOnlyTransaction();
            }
          },
          false);
    }

    @Override
    public ReadOnlyTransaction readOnlyTransaction(final TimestampBound bound) {
      return internalReadOnlyTransaction(
          new Function<PooledSessionFuture, ReadOnlyTransaction>() {
            @Override
            public ReadOnlyTransaction apply(PooledSessionFuture session) {
              PooledSession ps = session.get();
              return ps.delegate.readOnlyTransaction(bound);
            }
          },
          false);
    }

    private ReadOnlyTransaction internalReadOnlyTransaction(
        Function<PooledSessionFuture, ReadOnlyTransaction> transactionSupplier,
        boolean isSingleUse) {
      try {
        return new AutoClosingReadTransaction(
            transactionSupplier, SessionPool.this, this, isSingleUse);
      } catch (Exception e) {
        close();
        throw e;
      }
    }

    @Override
    public TransactionRunner readWriteTransaction(TransactionOption... options) {
      return new SessionPoolTransactionRunner(SessionPool.this, this, options);
    }

    @Override
    public TransactionManager transactionManager(TransactionOption... options) {
      return new AutoClosingTransactionManager(SessionPool.this, this, options);
    }

    @Override
    public AsyncRunner runAsync(TransactionOption... options) {
      return new SessionPoolAsyncRunner(SessionPool.this, this, options);
    }

    @Override
<<<<<<< HEAD
    public AsyncTransactionManager transactionManagerAsync(TransactionOption... options) {
      return new SessionPoolAsyncTransactionManager(this, options);
=======
    public AsyncTransactionManager transactionManagerAsync() {
      return new SessionPoolAsyncTransactionManager(SessionPool.this, this);
>>>>>>> 1bec6f5d
    }

    @Override
    public long executePartitionedUpdate(Statement stmt) {
      try {
        return get().executePartitionedUpdate(stmt);
      } finally {
        close();
      }
    }

    @Override
    public String getName() {
      return get().getName();
    }

    @Override
    public void prepareReadWriteTransaction() {
      get().prepareReadWriteTransaction();
    }

    @Override
    public void close() {
      synchronized (lock) {
        leakedException = null;
        checkedOutSessions.remove(this);
      }
      PooledSession delegate = getOrNull();
      if (delegate != null) {
        delegate.close();
      }
    }

    @Override
    public ApiFuture<Empty> asyncClose() {
      synchronized (lock) {
        leakedException = null;
        checkedOutSessions.remove(this);
      }
      PooledSession delegate = getOrNull();
      if (delegate != null) {
        return delegate.asyncClose();
      }
      return ApiFutures.immediateFuture(Empty.getDefaultInstance());
    }

    private PooledSession getOrNull() {
      try {
        return get();
      } catch (Throwable t) {
        return null;
      }
    }

    @Override
    public PooledSession get() {
      if (inUse.compareAndSet(false, true)) {
        PooledSession res = null;
        try {
          res = super.get();
        } catch (Throwable e) {
          // ignore the exception as it will be handled by the call to super.get() below.
        }
        if (res != null) {
          res.markBusy(span);
          span.addAnnotation(sessionAnnotation(res));
          synchronized (lock) {
            incrementNumSessionsInUse();
            checkedOutSessions.add(this);
          }
        }
        initialized.countDown();
      }
      try {
        initialized.await();
        return super.get();
      } catch (ExecutionException e) {
        throw SpannerExceptionFactory.newSpannerException(e.getCause());
      } catch (InterruptedException e) {
        throw SpannerExceptionFactory.propagateInterrupt(e);
      }
    }
  }

  final class PooledSession implements Session {
    @VisibleForTesting SessionImpl delegate;
    private volatile Instant lastUseTime;
    private volatile SpannerException lastException;
    private volatile boolean allowReplacing = true;

    @GuardedBy("lock")
    private SessionState state;

    private PooledSession(SessionImpl delegate) {
      this.delegate = delegate;
      this.state = SessionState.AVAILABLE;
      this.lastUseTime = clock.instant();
    }

    @Override
    public String toString() {
      return getName();
    }

    @VisibleForTesting
    void setAllowReplacing(boolean allowReplacing) {
      this.allowReplacing = allowReplacing;
    }

    @Override
    public Timestamp write(Iterable<Mutation> mutations) throws SpannerException {
      return writeWithOptions(mutations).getCommitTimestamp();
    }

    @Override
    public CommitResponse writeWithOptions(
        Iterable<Mutation> mutations, TransactionOption... options) throws SpannerException {
      try {
        markUsed();
        return delegate.writeWithOptions(mutations, options);
      } catch (SpannerException e) {
        throw lastException = e;
      }
    }

    @Override
    public Timestamp writeAtLeastOnce(Iterable<Mutation> mutations) throws SpannerException {
      return writeAtLeastOnceWithOptions(mutations).getCommitTimestamp();
    }

    @Override
    public CommitResponse writeAtLeastOnceWithOptions(
        Iterable<Mutation> mutations, TransactionOption... options) throws SpannerException {
      try {
        markUsed();
        return delegate.writeAtLeastOnceWithOptions(mutations, options);
      } catch (SpannerException e) {
        throw lastException = e;
      }
    }

    @Override
    public long executePartitionedUpdate(Statement stmt) throws SpannerException {
      try {
        markUsed();
        return delegate.executePartitionedUpdate(stmt);
      } catch (SpannerException e) {
        throw lastException = e;
      }
    }

    @Override
    public ReadContext singleUse() {
      return delegate.singleUse();
    }

    @Override
    public ReadContext singleUse(TimestampBound bound) {
      return delegate.singleUse(bound);
    }

    @Override
    public ReadOnlyTransaction singleUseReadOnlyTransaction() {
      return delegate.singleUseReadOnlyTransaction();
    }

    @Override
    public ReadOnlyTransaction singleUseReadOnlyTransaction(TimestampBound bound) {
      return delegate.singleUseReadOnlyTransaction(bound);
    }

    @Override
    public ReadOnlyTransaction readOnlyTransaction() {
      return delegate.readOnlyTransaction();
    }

    @Override
    public ReadOnlyTransaction readOnlyTransaction(TimestampBound bound) {
      return delegate.readOnlyTransaction(bound);
    }

    @Override
    public TransactionRunner readWriteTransaction(TransactionOption... options) {
      return delegate.readWriteTransaction(options);
    }

    @Override
    public AsyncRunner runAsync(TransactionOption... options) {
      return delegate.runAsync(options);
    }

    @Override
    public AsyncTransactionManagerImpl transactionManagerAsync(TransactionOption... options) {
      return delegate.transactionManagerAsync(options);
    }

    @Override
    public ApiFuture<Empty> asyncClose() {
      close();
      return ApiFutures.immediateFuture(Empty.getDefaultInstance());
    }

    @Override
    public void close() {
      synchronized (lock) {
        numSessionsInUse--;
        numSessionsReleased++;
      }
      if (lastException != null && isSessionNotFound(lastException)) {
        invalidateSession(this);
      } else {
        if (lastException != null && isDatabaseOrInstanceNotFound(lastException)) {
          // Mark this session pool as no longer valid and then release the session into the pool as
          // there is nothing we can do with it anyways.
          synchronized (lock) {
            SessionPool.this.resourceNotFoundException =
                MoreObjects.firstNonNull(
                    SessionPool.this.resourceNotFoundException,
                    (ResourceNotFoundException) lastException);
          }
        }
        lastException = null;
        if (state != SessionState.CLOSING) {
          state = SessionState.AVAILABLE;
        }
        releaseSession(this, Position.FIRST);
      }
    }

    @Override
    public String getName() {
      return delegate.getName();
    }

    @Override
    public void prepareReadWriteTransaction() {
      markUsed();
      delegate.prepareReadWriteTransaction();
    }

    private void keepAlive() {
      markUsed();
      try (ResultSet resultSet =
          delegate
              .singleUse(TimestampBound.ofMaxStaleness(60, TimeUnit.SECONDS))
              .executeQuery(Statement.newBuilder("SELECT 1").build())) {
        resultSet.next();
      }
    }

    private void markBusy(Span span) {
      this.delegate.setCurrentSpan(span);
      this.state = SessionState.BUSY;
    }

    private void markClosing() {
      this.state = SessionState.CLOSING;
    }

    void markUsed() {
      lastUseTime = clock.instant();
    }

    @Override
    public TransactionManager transactionManager(TransactionOption... options) {
      return delegate.transactionManager(options);
    }
  }

  private final class WaiterFuture extends ForwardingListenableFuture<PooledSession> {
    private static final long MAX_SESSION_WAIT_TIMEOUT = 240_000L;
    private final SettableFuture<PooledSession> waiter = SettableFuture.create();

    @Override
    protected ListenableFuture<? extends PooledSession> delegate() {
      return waiter;
    }

    private void put(PooledSession session) {
      waiter.set(session);
    }

    private void put(SpannerException e) {
      waiter.setException(e);
    }

    @Override
    public PooledSession get() {
      long currentTimeout = options.getInitialWaitForSessionTimeoutMillis();
      while (true) {
        Span span = tracer.spanBuilder(WAIT_FOR_SESSION).startSpan();
        try (Scope waitScope = tracer.withSpan(span)) {
          PooledSession s = pollUninterruptiblyWithTimeout(currentTimeout);
          if (s == null) {
            // Set the status to DEADLINE_EXCEEDED and retry.
            numWaiterTimeouts.incrementAndGet();
            tracer.getCurrentSpan().setStatus(Status.DEADLINE_EXCEEDED);
            currentTimeout = Math.min(currentTimeout * 2, MAX_SESSION_WAIT_TIMEOUT);
          } else {
            return s;
          }
        } catch (Exception e) {
          TraceUtil.setWithFailure(span, e);
          throw e;
        } finally {
          span.end(TraceUtil.END_SPAN_OPTIONS);
        }
      }
    }

    private PooledSession pollUninterruptiblyWithTimeout(long timeoutMillis) {
      boolean interrupted = false;
      try {
        while (true) {
          try {
            return waiter.get(timeoutMillis, TimeUnit.MILLISECONDS);
          } catch (InterruptedException e) {
            interrupted = true;
          } catch (TimeoutException e) {
            return null;
          } catch (ExecutionException e) {
            throw SpannerExceptionFactory.newSpannerException(e.getCause());
          }
        }
      } finally {
        if (interrupted) {
          Thread.currentThread().interrupt();
        }
      }
    }
  }

  /**
   * Background task to maintain the pool. Tasks:
   *
   * <ul>
   *   <li>Removes idle sessions from the pool. Sessions that go above MinSessions that have not
   *       been used for the last 55 minutes will be removed from the pool. These will automatically
   *       be garbage collected by the backend.
   *   <li>Keeps alive sessions that have not been used for a user configured time in order to keep
   *       MinSessions sessions alive in the pool at any time. The keep-alive traffic is smeared out
   *       over a window of 10 minutes to avoid bursty traffic.
   * </ul>
   */
  final class PoolMaintainer {
    // Length of the window in millis over which we keep track of maximum number of concurrent
    // sessions in use.
    private final Duration windowLength = Duration.ofMillis(TimeUnit.MINUTES.toMillis(10));
    // Frequency of the timer loop.
    @VisibleForTesting final long loopFrequency = options.getLoopFrequency();
    // Number of loop iterations in which we need to to close all the sessions waiting for closure.
    @VisibleForTesting final long numClosureCycles = windowLength.toMillis() / loopFrequency;
    private final Duration keepAliveMilis =
        Duration.ofMillis(TimeUnit.MINUTES.toMillis(options.getKeepAliveIntervalMinutes()));
    // Number of loop iterations in which we need to keep alive all the sessions
    @VisibleForTesting final long numKeepAliveCycles = keepAliveMilis.toMillis() / loopFrequency;

    Instant lastResetTime = Instant.ofEpochMilli(0);
    int numSessionsToClose = 0;
    int sessionsToClosePerLoop = 0;

    @GuardedBy("lock")
    ScheduledFuture<?> scheduledFuture;

    @GuardedBy("lock")
    boolean running;

    void init() {
      // Scheduled pool maintenance worker.
      synchronized (lock) {
        scheduledFuture =
            executor.scheduleAtFixedRate(
                new Runnable() {
                  @Override
                  public void run() {
                    maintainPool();
                  }
                },
                loopFrequency,
                loopFrequency,
                TimeUnit.MILLISECONDS);
      }
    }

    void close() {
      synchronized (lock) {
        scheduledFuture.cancel(false);
        if (!running) {
          decrementPendingClosures(1);
        }
      }
    }

    // Does various pool maintenance activities.
    void maintainPool() {
      synchronized (lock) {
        if (isClosed()) {
          return;
        }
        running = true;
      }
      Instant currTime = clock.instant();
      removeIdleSessions(currTime);
      // Now go over all the remaining sessions and see if they need to be kept alive explicitly.
      keepAliveSessions(currTime);
      replenishPool();
      synchronized (lock) {
        running = false;
        if (isClosed()) {
          decrementPendingClosures(1);
        }
      }
    }

    private void removeIdleSessions(Instant currTime) {
      synchronized (lock) {
        // Determine the minimum last use time for a session to be deemed to still be alive. Remove
        // all sessions that have a lastUseTime before that time, unless it would cause us to go
        // below MinSessions.
        Instant minLastUseTime = currTime.minus(options.getRemoveInactiveSessionAfter());
        Iterator<PooledSession> iterator = sessions.descendingIterator();
        while (iterator.hasNext()) {
          PooledSession session = iterator.next();
          if (session.lastUseTime.isBefore(minLastUseTime)) {
            if (session.state != SessionState.CLOSING) {
              removeFromPool(session);
              iterator.remove();
            }
          }
        }
      }
    }

    private void keepAliveSessions(Instant currTime) {
      long numSessionsToKeepAlive = 0;
      synchronized (lock) {
        if (numSessionsInUse >= (options.getMinSessions() + options.getMaxIdleSessions())) {
          // At least MinSessions are in use, so we don't have to ping any sessions.
          return;
        }
        // In each cycle only keep alive a subset of sessions to prevent burst of traffic.
        numSessionsToKeepAlive =
            (long)
                Math.ceil(
                    (double)
                            ((options.getMinSessions() + options.getMaxIdleSessions())
                                - numSessionsInUse)
                        / numKeepAliveCycles);
      }
      // Now go over all the remaining sessions and see if they need to be kept alive explicitly.
      Instant keepAliveThreshold = currTime.minus(keepAliveMilis);

      // Keep chugging till there is no session that needs to be kept alive.
      while (numSessionsToKeepAlive > 0) {
        PooledSession sessionToKeepAlive = null;
        synchronized (lock) {
          sessionToKeepAlive = findSessionToKeepAlive(sessions, keepAliveThreshold, 0);
        }
        if (sessionToKeepAlive == null) {
          break;
        }
        try {
          logger.log(Level.FINE, "Keeping alive session " + sessionToKeepAlive.getName());
          numSessionsToKeepAlive--;
          sessionToKeepAlive.keepAlive();
          releaseSession(sessionToKeepAlive, Position.FIRST);
        } catch (SpannerException e) {
          handleException(e, sessionToKeepAlive);
        }
      }
    }

    private void replenishPool() {
      synchronized (lock) {
        // If we have gone below min pool size, create that many sessions.
        int sessionCount = options.getMinSessions() - (totalSessions() + numSessionsBeingCreated);
        if (sessionCount > 0) {
          createSessions(getAllowedCreateSessions(sessionCount), false);
        }
      }
    }
  }

  private static enum Position {
    FIRST,
    RANDOM;
  }

  private final SessionPoolOptions options;
  private final SessionClient sessionClient;
  private final ScheduledExecutorService executor;
  private final ExecutorFactory<ScheduledExecutorService> executorFactory;

  final PoolMaintainer poolMaintainer;
  private final Clock clock;
  private final Object lock = new Object();
  private final Random random = new Random();

  @GuardedBy("lock")
  private int pendingClosure;

  @GuardedBy("lock")
  private SettableFuture<Void> closureFuture;

  @GuardedBy("lock")
  private ClosedException closedException;

  @GuardedBy("lock")
  private ResourceNotFoundException resourceNotFoundException;

  @GuardedBy("lock")
  private boolean stopAutomaticPrepare;

  @GuardedBy("lock")
  private final LinkedList<PooledSession> sessions = new LinkedList<>();

  @GuardedBy("lock")
  private final Queue<WaiterFuture> waiters = new LinkedList<>();

  @GuardedBy("lock")
  private int numSessionsBeingCreated = 0;

  @GuardedBy("lock")
  private int numSessionsInUse = 0;

  @GuardedBy("lock")
  private int maxSessionsInUse = 0;

  @GuardedBy("lock")
  private long numSessionsAcquired = 0;

  @GuardedBy("lock")
  private long numSessionsReleased = 0;

  @GuardedBy("lock")
  private long numIdleSessionsRemoved = 0;

  private AtomicLong numWaiterTimeouts = new AtomicLong();

  @GuardedBy("lock")
  private final Set<PooledSession> allSessions = new HashSet<>();

  @GuardedBy("lock")
  private final Set<PooledSessionFuture> checkedOutSessions = new HashSet<>();

  private final SessionConsumer sessionConsumer = new SessionConsumerImpl();

  @VisibleForTesting Function<PooledSession, Void> idleSessionRemovedListener;

  /**
   * Create a session pool with the given options and for the given database. It will also start
   * eagerly creating sessions if {@link SessionPoolOptions#getMinSessions()} is greater than 0.
   * Return pool is immediately ready for use, though getting a session might block for sessions to
   * be created.
   */
  static SessionPool createPool(
      SpannerOptions spannerOptions, SessionClient sessionClient, List<LabelValue> labelValues) {
    return createPool(
        spannerOptions.getSessionPoolOptions(),
        ((GrpcTransportOptions) spannerOptions.getTransportOptions()).getExecutorFactory(),
        sessionClient,
        new Clock(),
        Metrics.getMetricRegistry(),
        labelValues);
  }

  static SessionPool createPool(
      SessionPoolOptions poolOptions,
      ExecutorFactory<ScheduledExecutorService> executorFactory,
      SessionClient sessionClient) {
    return createPool(poolOptions, executorFactory, sessionClient, new Clock());
  }

  static SessionPool createPool(
      SessionPoolOptions poolOptions,
      ExecutorFactory<ScheduledExecutorService> executorFactory,
      SessionClient sessionClient,
      Clock clock) {
    return createPool(
        poolOptions,
        executorFactory,
        sessionClient,
        clock,
        Metrics.getMetricRegistry(),
        SPANNER_DEFAULT_LABEL_VALUES);
  }

  static SessionPool createPool(
      SessionPoolOptions poolOptions,
      ExecutorFactory<ScheduledExecutorService> executorFactory,
      SessionClient sessionClient,
      Clock clock,
      MetricRegistry metricRegistry,
      List<LabelValue> labelValues) {
    SessionPool pool =
        new SessionPool(
            poolOptions,
            executorFactory,
            executorFactory.get(),
            sessionClient,
            clock,
            metricRegistry,
            labelValues);
    pool.initPool();
    return pool;
  }

  private SessionPool(
      SessionPoolOptions options,
      ExecutorFactory<ScheduledExecutorService> executorFactory,
      ScheduledExecutorService executor,
      SessionClient sessionClient,
      Clock clock,
      MetricRegistry metricRegistry,
      List<LabelValue> labelValues) {
    this.options = options;
    this.executorFactory = executorFactory;
    this.executor = executor;
    this.sessionClient = sessionClient;
    this.clock = clock;
    this.poolMaintainer = new PoolMaintainer();
    this.initMetricsCollection(metricRegistry, labelValues);
  }

  @VisibleForTesting
  int getNumberOfSessionsInUse() {
    synchronized (lock) {
      return numSessionsInUse;
    }
  }

  void removeFromPool(PooledSession session) {
    synchronized (lock) {
      if (isClosed()) {
        decrementPendingClosures(1);
        return;
      }
      session.markClosing();
      allSessions.remove(session);
      numIdleSessionsRemoved++;
    }
    if (idleSessionRemovedListener != null) {
      idleSessionRemovedListener.apply(session);
    }
  }

  long numIdleSessionsRemoved() {
    synchronized (lock) {
      return numIdleSessionsRemoved;
    }
  }

  @VisibleForTesting
  int getNumberOfSessionsInPool() {
    synchronized (lock) {
      return sessions.size();
    }
  }

  @VisibleForTesting
  int getNumberOfSessionsBeingCreated() {
    synchronized (lock) {
      return numSessionsBeingCreated;
    }
  }

  @VisibleForTesting
  long getNumWaiterTimeouts() {
    return numWaiterTimeouts.get();
  }

  private void initPool() {
    synchronized (lock) {
      poolMaintainer.init();
      if (options.getMinSessions() > 0) {
        createSessions(options.getMinSessions(), true);
      }
    }
  }

  private boolean isClosed() {
    synchronized (lock) {
      return closureFuture != null;
    }
  }

  private void handleException(SpannerException e, PooledSession session) {
    if (isSessionNotFound(e)) {
      invalidateSession(session);
    } else {
      releaseSession(session, Position.FIRST);
    }
  }

  private boolean isSessionNotFound(SpannerException e) {
    return e.getErrorCode() == ErrorCode.NOT_FOUND && e.getMessage().contains("Session not found");
  }

  private boolean isDatabaseOrInstanceNotFound(SpannerException e) {
    return e instanceof DatabaseNotFoundException || e instanceof InstanceNotFoundException;
  }

  private void invalidateSession(PooledSession session) {
    synchronized (lock) {
      if (isClosed()) {
        decrementPendingClosures(1);
        return;
      }
      allSessions.remove(session);
      // replenish the pool.
      createSessions(getAllowedCreateSessions(1), false);
    }
  }

  private PooledSession findSessionToKeepAlive(
      Queue<PooledSession> queue, Instant keepAliveThreshold, int numAlreadyChecked) {
    int numChecked = 0;
    Iterator<PooledSession> iterator = queue.iterator();
    while (iterator.hasNext()
        && (numChecked + numAlreadyChecked)
            < (options.getMinSessions() + options.getMaxIdleSessions() - numSessionsInUse)) {
      PooledSession session = iterator.next();
      if (session.lastUseTime.isBefore(keepAliveThreshold)) {
        iterator.remove();
        return session;
      }
      numChecked++;
    }
    return null;
  }

  /** @return true if this {@link SessionPool} is still valid. */
  boolean isValid() {
    synchronized (lock) {
      return closureFuture == null && resourceNotFoundException == null;
    }
  }

  /**
   * Returns a session to be used for requests to spanner. This method is always non-blocking and
   * returns a {@link PooledSessionFuture}. In case the pool is exhausted and {@link
   * SessionPoolOptions#isFailIfPoolExhausted()} has been set, it will throw an exception. Returned
   * session must be closed by calling {@link Session#close()}.
   *
   * <p>Implementation strategy:
   *
   * <ol>
   *   <li>If a read session is available, return that.
   *   <li>Otherwise if a session can be created, fire a creation request.
   *   <li>Wait for a session to become available. Note that this can be unblocked either by a
   *       session being returned to the pool or a new session being created.
   * </ol>
   */
  PooledSessionFuture getSession() throws SpannerException {
    Span span = Tracing.getTracer().getCurrentSpan();
    span.addAnnotation("Acquiring session");
    WaiterFuture waiter = null;
    PooledSession sess = null;
    synchronized (lock) {
      if (closureFuture != null) {
        span.addAnnotation("Pool has been closed");
        throw new IllegalStateException("Pool has been closed", closedException);
      }
      if (resourceNotFoundException != null) {
        span.addAnnotation("Database has been deleted");
        throw SpannerExceptionFactory.newSpannerException(
            ErrorCode.NOT_FOUND,
            String.format(
                "The session pool has been invalidated because a previous RPC returned 'Database not found': %s",
                resourceNotFoundException.getMessage()),
            resourceNotFoundException);
      }
      sess = sessions.poll();
      if (sess == null) {
        span.addAnnotation("No session available");
        maybeCreateSession();
        waiter = new WaiterFuture();
        waiters.add(waiter);
      } else {
        span.addAnnotation("Acquired session");
      }
      return checkoutSession(span, sess, waiter);
    }
  }

  private PooledSessionFuture checkoutSession(
      final Span span, final PooledSession readySession, WaiterFuture waiter) {
    ListenableFuture<PooledSession> sessionFuture;
    if (waiter != null) {
      logger.log(
          Level.FINE,
          "No session available in the pool. Blocking for one to become available/created");
      span.addAnnotation(String.format("Waiting for a session to come available"));
      sessionFuture = waiter;
    } else {
      SettableFuture<PooledSession> fut = SettableFuture.create();
      fut.set(readySession);
      sessionFuture = fut;
    }
    PooledSessionFuture res = createPooledSessionFuture(sessionFuture, span);
    res.markCheckedOut();
    return res;
  }

  PooledSessionFuture replaceSession(SessionNotFoundException e, PooledSessionFuture session) {
    if (!options.isFailIfSessionNotFound() && session.get().allowReplacing) {
      synchronized (lock) {
        numSessionsInUse--;
        numSessionsReleased++;
        checkedOutSessions.remove(session);
      }
      session.leakedException = null;
      invalidateSession(session.get());
      return getSession();
    } else {
      throw e;
    }
  }

  private Annotation sessionAnnotation(Session session) {
    AttributeValue sessionId = AttributeValue.stringAttributeValue(session.getName());
    return Annotation.fromDescriptionAndAttributes(
        "Using Session", ImmutableMap.of("sessionId", sessionId));
  }

  private void incrementNumSessionsInUse() {
    synchronized (lock) {
      if (maxSessionsInUse < ++numSessionsInUse) {
        maxSessionsInUse = numSessionsInUse;
      }
      numSessionsAcquired++;
    }
  }

  private void maybeCreateSession() {
    Span span = Tracing.getTracer().getCurrentSpan();
    synchronized (lock) {
      if (numWaiters() >= numSessionsBeingCreated) {
        if (canCreateSession()) {
          span.addAnnotation("Creating sessions");
          createSessions(getAllowedCreateSessions(options.getIncStep()), false);
        } else if (options.isFailIfPoolExhausted()) {
          span.addAnnotation("Pool exhausted. Failing");
          // throw specific exception
          throw newSpannerException(
              ErrorCode.RESOURCE_EXHAUSTED,
              "No session available in the pool. Maximum number of sessions in the pool can be"
                  + " overridden by invoking SessionPoolOptions#Builder#setMaxSessions. Client can be made to block"
                  + " rather than fail by setting SessionPoolOptions#Builder#setBlockIfPoolExhausted.");
        }
      }
    }
  }
  /** Releases a session back to the pool. This might cause one of the waiters to be unblocked. */
  private void releaseSession(PooledSession session, Position position) {
    Preconditions.checkNotNull(session);
    synchronized (lock) {
      if (closureFuture != null) {
        return;
      }
      if (waiters.size() == 0) {
        // No pending waiters
        switch (position) {
          case RANDOM:
            if (!sessions.isEmpty()) {
              int pos = random.nextInt(sessions.size() + 1);
              sessions.add(pos, session);
              break;
            }
            // fallthrough
          case FIRST:
          default:
            sessions.addFirst(session);
        }
      } else {
        waiters.poll().put(session);
      }
    }
  }

  private void handleCreateSessionsFailure(SpannerException e, int count) {
    synchronized (lock) {
      for (int i = 0; i < count; i++) {
        if (waiters.size() > 0) {
          waiters.poll().put(e);
        } else {
          break;
        }
      }
      if (isDatabaseOrInstanceNotFound(e)) {
        setResourceNotFoundException((ResourceNotFoundException) e);
      }
    }
  }

  void setResourceNotFoundException(ResourceNotFoundException e) {
    this.resourceNotFoundException = MoreObjects.firstNonNull(this.resourceNotFoundException, e);
  }

  private void decrementPendingClosures(int count) {
    pendingClosure -= count;
    if (pendingClosure == 0) {
      closureFuture.set(null);
    }
  }

  /**
   * Close all the sessions. Once this method is invoked {@link #getSession()} will start throwing
   * {@code IllegalStateException}. The returned future blocks till all the sessions created in this
   * pool have been closed.
   */
  ListenableFuture<Void> closeAsync(ClosedException closedException) {
    ListenableFuture<Void> retFuture = null;
    synchronized (lock) {
      if (closureFuture != null) {
        throw new IllegalStateException("Close has already been invoked", this.closedException);
      }
      this.closedException = closedException;
      // Fail all pending waiters.
      WaiterFuture waiter = waiters.poll();
      while (waiter != null) {
        waiter.put(newSpannerException(ErrorCode.INTERNAL, "Client has been closed"));
        waiter = waiters.poll();
      }
      closureFuture = SettableFuture.create();
      retFuture = closureFuture;
      pendingClosure =
          totalSessions() + numSessionsBeingCreated + 1 /* For pool maintenance thread */;

      poolMaintainer.close();
      sessions.clear();
      for (PooledSessionFuture session : checkedOutSessions) {
        if (session.leakedException != null) {
          if (options.isFailOnSessionLeak()) {
            throw session.leakedException;
          } else {
            logger.log(Level.WARNING, "Leaked session", session.leakedException);
          }
        }
      }
      for (final PooledSession session : ImmutableList.copyOf(allSessions)) {
        if (session.state != SessionState.CLOSING) {
          closeSessionAsync(session);
        }
      }
    }
    retFuture.addListener(
        new Runnable() {
          @Override
          public void run() {
            executorFactory.release(executor);
          }
        },
        MoreExecutors.directExecutor());
    return retFuture;
  }

  private int numWaiters() {
    synchronized (lock) {
      return waiters.size();
    }
  }

  @VisibleForTesting
  int totalSessions() {
    synchronized (lock) {
      return allSessions.size();
    }
  }

  private ApiFuture<Empty> closeSessionAsync(final PooledSession sess) {
    ApiFuture<Empty> res = sess.delegate.asyncClose();
    res.addListener(
        new Runnable() {
          @Override
          public void run() {
            synchronized (lock) {
              allSessions.remove(sess);
              if (isClosed()) {
                decrementPendingClosures(1);
                return;
              }
              // Create a new session if needed to unblock some waiter.
              if (numWaiters() > numSessionsBeingCreated) {
                createSessions(
                    getAllowedCreateSessions(numWaiters() - numSessionsBeingCreated), false);
              }
            }
          }
        },
        MoreExecutors.directExecutor());
    return res;
  }

  /**
   * Returns the minimum of the wanted number of sessions that the caller wants to create and the
   * actual max number that may be created at this moment.
   */
  private int getAllowedCreateSessions(int wantedSessions) {
    synchronized (lock) {
      return Math.min(
          wantedSessions, options.getMaxSessions() - (totalSessions() + numSessionsBeingCreated));
    }
  }

  private boolean canCreateSession() {
    synchronized (lock) {
      return totalSessions() + numSessionsBeingCreated < options.getMaxSessions();
    }
  }

  private void createSessions(final int sessionCount, boolean distributeOverChannels) {
    logger.log(Level.FINE, String.format("Creating %d sessions", sessionCount));
    synchronized (lock) {
      numSessionsBeingCreated += sessionCount;
      try {
        // Create a batch of sessions. The actual session creation can be split into multiple gRPC
        // calls and the session consumer consumes the returned sessions as they become available.
        // The batchCreateSessions method automatically spreads the sessions evenly over all
        // available channels.
        sessionClient.asyncBatchCreateSessions(
            sessionCount, distributeOverChannels, sessionConsumer);
      } catch (Throwable t) {
        // Expose this to customer via a metric.
        numSessionsBeingCreated -= sessionCount;
        if (isClosed()) {
          decrementPendingClosures(sessionCount);
        }
        handleCreateSessionsFailure(newSpannerException(t), sessionCount);
      }
    }
  }

  /**
   * {@link SessionConsumer} that receives the created sessions from a {@link SessionClient} and
   * releases these into the pool. The session pool only needs one instance of this, as all sessions
   * should be returned to the same pool regardless of what triggered the creation of the sessions.
   */
  class SessionConsumerImpl implements SessionConsumer {
    /** Release a new session to the pool. */
    @Override
    public void onSessionReady(SessionImpl session) {
      PooledSession pooledSession = null;
      boolean closeSession = false;
      synchronized (lock) {
        pooledSession = new PooledSession(session);
        numSessionsBeingCreated--;
        if (closureFuture != null) {
          closeSession = true;
        } else {
          Preconditions.checkState(totalSessions() <= options.getMaxSessions() - 1);
          allSessions.add(pooledSession);
          // Release the session to a random position in the pool to prevent the case that a batch
          // of sessions that are affiliated with the same channel are all placed sequentially in
          // the pool.
          releaseSession(pooledSession, Position.RANDOM);
        }
      }
      if (closeSession) {
        closeSessionAsync(pooledSession);
      }
    }

    /**
     * Informs waiters for a session that session creation failed. The exception will propagate to
     * the waiters as a {@link SpannerException}.
     */
    @Override
    public void onSessionCreateFailure(Throwable t, int createFailureForSessionCount) {
      synchronized (lock) {
        numSessionsBeingCreated -= createFailureForSessionCount;
        if (isClosed()) {
          decrementPendingClosures(createFailureForSessionCount);
        }
        handleCreateSessionsFailure(newSpannerException(t), createFailureForSessionCount);
      }
    }
  }

  /**
   * Initializes and creates Spanner session relevant metrics. When coupled with an exporter, it
   * allows users to monitor client behavior.
   */
  private void initMetricsCollection(MetricRegistry metricRegistry, List<LabelValue> labelValues) {
    DerivedLongGauge maxInUseSessionsMetric =
        metricRegistry.addDerivedLongGauge(
            MAX_IN_USE_SESSIONS,
            MetricOptions.builder()
                .setDescription(MAX_IN_USE_SESSIONS_DESCRIPTION)
                .setUnit(COUNT)
                .setLabelKeys(SPANNER_LABEL_KEYS)
                .build());

    DerivedLongGauge maxAllowedSessionsMetric =
        metricRegistry.addDerivedLongGauge(
            MAX_ALLOWED_SESSIONS,
            MetricOptions.builder()
                .setDescription(MAX_ALLOWED_SESSIONS_DESCRIPTION)
                .setUnit(COUNT)
                .setLabelKeys(SPANNER_LABEL_KEYS)
                .build());

    DerivedLongCumulative sessionsTimeouts =
        metricRegistry.addDerivedLongCumulative(
            GET_SESSION_TIMEOUTS,
            MetricOptions.builder()
                .setDescription(SESSIONS_TIMEOUTS_DESCRIPTION)
                .setUnit(COUNT)
                .setLabelKeys(SPANNER_LABEL_KEYS)
                .build());

    DerivedLongCumulative numAcquiredSessionsMetric =
        metricRegistry.addDerivedLongCumulative(
            NUM_ACQUIRED_SESSIONS,
            MetricOptions.builder()
                .setDescription(NUM_ACQUIRED_SESSIONS_DESCRIPTION)
                .setUnit(COUNT)
                .setLabelKeys(SPANNER_LABEL_KEYS)
                .build());

    DerivedLongCumulative numReleasedSessionsMetric =
        metricRegistry.addDerivedLongCumulative(
            NUM_RELEASED_SESSIONS,
            MetricOptions.builder()
                .setDescription(NUM_RELEASED_SESSIONS_DESCRIPTION)
                .setUnit(COUNT)
                .setLabelKeys(SPANNER_LABEL_KEYS)
                .build());

    DerivedLongGauge numSessionsInPoolMetric =
        metricRegistry.addDerivedLongGauge(
            NUM_SESSIONS_IN_POOL,
            MetricOptions.builder()
                .setDescription(NUM_SESSIONS_IN_POOL_DESCRIPTION)
                .setUnit(COUNT)
                .setLabelKeys(SPANNER_LABEL_KEYS_WITH_TYPE)
                .build());

    // The value of a maxSessionsInUse is observed from a callback function. This function is
    // invoked whenever metrics are collected.
    maxInUseSessionsMetric.createTimeSeries(
        labelValues,
        this,
        new ToLongFunction<SessionPool>() {
          @Override
          public long applyAsLong(SessionPool sessionPool) {
            return sessionPool.maxSessionsInUse;
          }
        });

    // The value of a maxSessions is observed from a callback function. This function is invoked
    // whenever metrics are collected.
    maxAllowedSessionsMetric.createTimeSeries(
        labelValues,
        options,
        new ToLongFunction<SessionPoolOptions>() {
          @Override
          public long applyAsLong(SessionPoolOptions options) {
            return options.getMaxSessions();
          }
        });

    // The value of a numWaiterTimeouts is observed from a callback function. This function is
    // invoked whenever metrics are collected.
    sessionsTimeouts.createTimeSeries(
        labelValues,
        this,
        new ToLongFunction<SessionPool>() {
          @Override
          public long applyAsLong(SessionPool sessionPool) {
            return sessionPool.getNumWaiterTimeouts();
          }
        });

    numAcquiredSessionsMetric.createTimeSeries(
        labelValues,
        this,
        new ToLongFunction<SessionPool>() {
          @Override
          public long applyAsLong(SessionPool sessionPool) {
            return sessionPool.numSessionsAcquired;
          }
        });

    numReleasedSessionsMetric.createTimeSeries(
        labelValues,
        this,
        new ToLongFunction<SessionPool>() {
          @Override
          public long applyAsLong(SessionPool sessionPool) {
            return sessionPool.numSessionsReleased;
          }
        });

    List<LabelValue> labelValuesWithBeingPreparedType = new ArrayList<>(labelValues);
    labelValuesWithBeingPreparedType.add(NUM_SESSIONS_BEING_PREPARED);
    numSessionsInPoolMetric.createTimeSeries(
        labelValuesWithBeingPreparedType,
        this,
        new ToLongFunction<SessionPool>() {
          @Override
          public long applyAsLong(SessionPool sessionPool) {
            // TODO: Remove metric.
            return 0L;
          }
        });

    List<LabelValue> labelValuesWithInUseType = new ArrayList<>(labelValues);
    labelValuesWithInUseType.add(NUM_IN_USE_SESSIONS);
    numSessionsInPoolMetric.createTimeSeries(
        labelValuesWithInUseType,
        this,
        new ToLongFunction<SessionPool>() {
          @Override
          public long applyAsLong(SessionPool sessionPool) {
            return sessionPool.numSessionsInUse;
          }
        });

    List<LabelValue> labelValuesWithReadType = new ArrayList<>(labelValues);
    labelValuesWithReadType.add(NUM_READ_SESSIONS);
    numSessionsInPoolMetric.createTimeSeries(
        labelValuesWithReadType,
        this,
        new ToLongFunction<SessionPool>() {
          @Override
          public long applyAsLong(SessionPool sessionPool) {
            return sessionPool.sessions.size();
          }
        });

    List<LabelValue> labelValuesWithWriteType = new ArrayList<>(labelValues);
    labelValuesWithWriteType.add(NUM_WRITE_SESSIONS);
    numSessionsInPoolMetric.createTimeSeries(
        labelValuesWithWriteType,
        this,
        new ToLongFunction<SessionPool>() {
          @Override
          public long applyAsLong(SessionPool sessionPool) {
            // TODO: Remove metric.
            return 0L;
          }
        });
  }
}<|MERGE_RESOLUTION|>--- conflicted
+++ resolved
@@ -799,22 +799,10 @@
 
     @Override
     public TransactionContext begin() {
-<<<<<<< HEAD
       this.delegate = session.get().transactionManager(options);
-      while (true) {
-        try {
-          return internalBegin();
-        } catch (SessionNotFoundException e) {
-          session = sessionPool.replaceSession(e, session);
-          delegate = session.get().delegate.transactionManager(options);
-        }
-      }
-=======
-      this.delegate = session.get().transactionManager();
       // This cannot throw a SessionNotFoundException, as it does not call the BeginTransaction RPC.
       // Instead, the BeginTransaction will be included with the first statement of the transaction.
       return internalBegin();
->>>>>>> 1bec6f5d
     }
 
     private TransactionContext internalBegin() {
@@ -826,12 +814,8 @@
     @Override
     public SpannerException handleSessionNotFound(SessionNotFoundException notFound) {
       session = sessionPool.replaceSession(notFound, session);
-<<<<<<< HEAD
-      delegate = session.get().delegate.transactionManager(options);
-=======
       PooledSession pooledSession = session.get();
-      delegate = pooledSession.delegate.transactionManager();
->>>>>>> 1bec6f5d
+      delegate = pooledSession.delegate.transactionManager(options);
       restartedAfterSessionNotFound = true;
       return SpannerExceptionFactory.newSpannerException(
           ErrorCode.ABORTED, notFound.getMessage(), notFound);
@@ -872,12 +856,8 @@
           }
         } catch (SessionNotFoundException e) {
           session = sessionPool.replaceSession(e, session);
-<<<<<<< HEAD
-          delegate = session.get().delegate.transactionManager(options);
-=======
           PooledSession pooledSession = session.get();
-          delegate = pooledSession.delegate.transactionManager();
->>>>>>> 1bec6f5d
+          delegate = pooledSession.delegate.transactionManager(options);
           restartedAfterSessionNotFound = true;
         }
       }
@@ -1037,15 +1017,9 @@
               }
               session.get().markUsed();
               session.close();
-<<<<<<< HEAD
               setCommitResponse(runner);
-              if (se != null) {
-                res.setException(se);
-=======
-              setCommitTimestamp(runner);
               if (exception != null) {
                 res.setException(exception);
->>>>>>> 1bec6f5d
               } else {
                 res.set(r);
               }
@@ -1273,13 +1247,8 @@
     }
 
     @Override
-<<<<<<< HEAD
     public AsyncTransactionManager transactionManagerAsync(TransactionOption... options) {
-      return new SessionPoolAsyncTransactionManager(this, options);
-=======
-    public AsyncTransactionManager transactionManagerAsync() {
-      return new SessionPoolAsyncTransactionManager(SessionPool.this, this);
->>>>>>> 1bec6f5d
+      return new SessionPoolAsyncTransactionManager(SessionPool.this, this, options);
     }
 
     @Override
