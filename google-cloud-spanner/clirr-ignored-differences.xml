<?xml version="1.0" encoding="UTF-8"?>
<!-- see http://www.mojohaus.org/clirr-maven-plugin/examples/ignored-differences.html -->
<differences>
  <difference>
    <differenceType>7012</differenceType>
    <className>com/google/cloud/spanner/Session</className>
    <method>* asyncClose()</method>
  </difference>
  <difference>
    <differenceType>7012</differenceType>
    <className>com/google/cloud/spanner/spi/v1/SpannerRpc</className>
    <method>* asyncDeleteSession(*)</method>
  </difference>
  
  <!-- Adding Backup feature -->
  <difference>
    <differenceType>7012</differenceType>
    <className>com/google/cloud/spanner/DatabaseAdminClient</className>
    <method>void cancelOperation(java.lang.String)</method>
  </difference>
  <difference>
    <differenceType>7012</differenceType>
    <className>com/google/cloud/spanner/DatabaseAdminClient</className>
    <method>com.google.api.gax.longrunning.OperationFuture createBackup(java.lang.String, java.lang.String, java.lang.String, com.google.cloud.Timestamp)</method>
  </difference>
  <difference>
    <differenceType>7012</differenceType>
    <className>com/google/cloud/spanner/DatabaseAdminClient</className>
    <method>void deleteBackup(java.lang.String, java.lang.String)</method>
  </difference>
  <difference>
    <differenceType>7012</differenceType>
    <className>com/google/cloud/spanner/DatabaseAdminClient</className>
    <method>com.google.cloud.spanner.Backup getBackup(java.lang.String, java.lang.String)</method>
  </difference>
  <difference>
    <differenceType>7012</differenceType>
    <className>com/google/cloud/spanner/DatabaseAdminClient</className>
    <method>com.google.cloud.spanner.Backup getBackup(java.lang.String, java.lang.String)</method>
  </difference>
  <difference>
    <differenceType>7012</differenceType>
    <className>com/google/cloud/spanner/DatabaseAdminClient</className>
    <method>com.google.cloud.Policy getBackupIAMPolicy(java.lang.String, java.lang.String)</method>
  </difference>
  <difference>
    <differenceType>7012</differenceType>
    <className>com/google/cloud/spanner/DatabaseAdminClient</className>
    <method>com.google.longrunning.Operation getOperation(java.lang.String)</method>
  </difference>
  <difference>
    <differenceType>7012</differenceType>
    <className>com/google/cloud/spanner/DatabaseAdminClient</className>
    <method>com.google.api.gax.paging.Page listBackupOperations(java.lang.String, com.google.cloud.spanner.Options$ListOption[])</method>
  </difference>
  <difference>
    <differenceType>7012</differenceType>
    <className>com/google/cloud/spanner/DatabaseAdminClient</className>
    <method>com.google.api.gax.paging.Page listBackups(java.lang.String, com.google.cloud.spanner.Options$ListOption[])</method>
  </difference>
  <difference>
    <differenceType>7012</differenceType>
    <className>com/google/cloud/spanner/DatabaseAdminClient</className>
    <method>com.google.api.gax.paging.Page listDatabaseOperations(java.lang.String, com.google.cloud.spanner.Options$ListOption[])</method>
  </difference>
  <difference>
    <differenceType>7012</differenceType>
    <className>com/google/cloud/spanner/DatabaseAdminClient</className>
    <method>com.google.cloud.spanner.Backup$Builder newBackupBuilder(com.google.cloud.spanner.BackupId)</method>
  </difference>
  <difference>
    <differenceType>7012</differenceType>
    <className>com/google/cloud/spanner/DatabaseAdminClient</className>
    <method>com.google.cloud.spanner.Backup$Builder newBackupBuilder(com.google.cloud.spanner.BackupId)</method>
  </difference>
  <difference>
    <differenceType>7012</differenceType>
    <className>com/google/cloud/spanner/DatabaseAdminClient</className>
    <method>com.google.api.gax.longrunning.OperationFuture restoreDatabase(java.lang.String, java.lang.String, java.lang.String, java.lang.String)</method>
  </difference>
  <difference>
    <differenceType>7012</differenceType>
    <className>com/google/cloud/spanner/DatabaseAdminClient</className>
    <method>com.google.cloud.Policy setBackupIAMPolicy(java.lang.String, java.lang.String, com.google.cloud.Policy)</method>
  </difference>
  <difference>
    <differenceType>7012</differenceType>
    <className>com/google/cloud/spanner/DatabaseAdminClient</className>
    <method>java.lang.Iterable testBackupIAMPermissions(java.lang.String, java.lang.String, java.lang.Iterable)</method>
  </difference>
  <difference>
    <differenceType>7012</differenceType>
    <className>com/google/cloud/spanner/DatabaseAdminClient</className>
    <method>com.google.cloud.spanner.Backup updateBackup(java.lang.String, java.lang.String, com.google.cloud.Timestamp)</method>
  </difference>
  <difference>
    <differenceType>7012</differenceType>
    <className>com/google/cloud/spanner/spi/v1/SpannerRpc</className>
    <method>void cancelOperation(java.lang.String)</method>
  </difference>
  <difference>
    <differenceType>7012</differenceType>
    <className>com/google/cloud/spanner/spi/v1/SpannerRpc</className>
    <method>com.google.api.gax.longrunning.OperationFuture createBackup(java.lang.String, java.lang.String, com.google.spanner.admin.database.v1.Backup)</method>
  </difference>
  <difference>
    <differenceType>7012</differenceType>
    <className>com/google/cloud/spanner/spi/v1/SpannerRpc</className>
    <method>void deleteBackup(java.lang.String)</method>
  </difference>
  <difference>
    <differenceType>7012</differenceType>
    <className>com/google/cloud/spanner/spi/v1/SpannerRpc</className>
    <method>com.google.spanner.admin.database.v1.Backup getBackup(java.lang.String)</method>
  </difference>
  <difference>
    <differenceType>7012</differenceType>
    <className>com/google/cloud/spanner/spi/v1/SpannerRpc</className>
    <method>com.google.cloud.spanner.spi.v1.SpannerRpc$Paginated listBackupOperations(java.lang.String, int, java.lang.String, java.lang.String)</method>
  </difference>
  <difference>
    <differenceType>7012</differenceType>
    <className>com/google/cloud/spanner/spi/v1/SpannerRpc</className>
    <method>com.google.cloud.spanner.spi.v1.SpannerRpc$Paginated listBackups(java.lang.String, int, java.lang.String, java.lang.String)</method>
  </difference>
  <difference>
    <differenceType>7012</differenceType>
    <className>com/google/cloud/spanner/spi/v1/SpannerRpc</className>
    <method>com.google.cloud.spanner.spi.v1.SpannerRpc$Paginated listDatabaseOperations(java.lang.String, int, java.lang.String, java.lang.String)</method>
  </difference>
  <difference>
    <differenceType>7012</differenceType>
    <className>com/google/cloud/spanner/spi/v1/SpannerRpc</className>
    <method>com.google.api.gax.longrunning.OperationFuture restoreDatabase(java.lang.String, java.lang.String, java.lang.String)</method>
  </difference>
  <difference>
    <differenceType>7012</differenceType>
    <className>com/google/cloud/spanner/spi/v1/SpannerRpc</className>
    <method>com.google.spanner.admin.database.v1.Backup updateBackup(com.google.spanner.admin.database.v1.Backup, com.google.protobuf.FieldMask)</method>
  </difference>

  <difference>
    <differenceType>7004</differenceType>
    <className>com/google/cloud/spanner/Instance</className>
    <!-- Added varargs (ListOption... options) -->
    <method>com.google.api.gax.paging.Page listDatabases()</method>
  </difference>
  
  <!-- Add Async API -->
  <difference>
    <differenceType>7012</differenceType>
    <className>com/google/cloud/spanner/spi/v1/SpannerRpc</className>
    <method>com.google.api.core.ApiFuture executeQueryAsync(com.google.spanner.v1.ExecuteSqlRequest, java.util.Map)</method>
  </difference>
  <difference>
    <differenceType>7012</differenceType>
    <className>com/google/cloud/spanner/DatabaseClient</className>
    <method>* runAsync(*)</method>
  </difference>
  <difference>
    <differenceType>7012</differenceType>
    <className>com/google/cloud/spanner/DatabaseClient</className>
    <method>* transactionManagerAsync(*)</method>
  </difference>
  <difference>
    <differenceType>7012</differenceType>
    <className>com/google/cloud/spanner/Spanner</className>
    <method>* getAsyncExecutorProvider(*)</method>
  </difference>
  <difference>
    <differenceType>7012</differenceType>
    <className>com/google/cloud/spanner/ReadContext</className>
    <method>* executeQueryAsync(*)</method>
  </difference>
  <difference>
    <differenceType>7012</differenceType>
    <className>com/google/cloud/spanner/ReadContext</className>
    <method>* readAsync(*)</method>
  </difference>
  <difference>
    <differenceType>7012</differenceType>
    <className>com/google/cloud/spanner/ReadContext</className>
    <method>* readRowAsync(*)</method>
  </difference>
  <difference>
    <differenceType>7012</differenceType>
    <className>com/google/cloud/spanner/ReadContext</className>
    <method>* readUsingIndexAsync(*)</method>
  </difference>
  <difference>
    <differenceType>7012</differenceType>
    <className>com/google/cloud/spanner/ReadContext</className>
    <method>* readRowUsingIndexAsync(*)</method>
  </difference>
  <difference>
    <differenceType>7012</differenceType>
    <className>com/google/cloud/spanner/TransactionContext</className>
    <method>* batchUpdateAsync(*)</method>
  </difference>
  <difference>
    <differenceType>7012</differenceType>
    <className>com/google/cloud/spanner/TransactionContext</className>
    <method>* executeUpdateAsync(*)</method>
  </difference>
  <difference>
    <differenceType>7012</differenceType>
    <className>com/google/cloud/spanner/spi/v1/SpannerRpc</className>
    <method>* beginTransactionAsync(*)</method>
  </difference>
  <difference>
    <differenceType>7012</differenceType>
    <className>com/google/cloud/spanner/spi/v1/SpannerRpc</className>
    <method>* commitAsync(*)</method>
  </difference>
  <difference>
    <differenceType>7012</differenceType>
    <className>com/google/cloud/spanner/spi/v1/SpannerRpc</className>
    <method>* rollbackAsync(*)</method>
  </difference>
  <difference>
    <differenceType>7012</differenceType>
    <className>com/google/cloud/spanner/spi/v1/SpannerRpc</className>
    <method>* executeBatchDmlAsync(*)</method>
  </difference>
  <difference>
    <differenceType>7012</differenceType>
    <className>com/google/cloud/spanner/connection/Connection</className>
    <method>* executeQueryAsync(*)</method>
  </difference>
  
  <!-- Adding operation RPCs to InstanceAdminClient. -->
  <difference>
    <differenceType>7012</differenceType>
    <className>com/google/cloud/spanner/InstanceAdminClient</className>
    <method>void cancelOperation(java.lang.String)</method>
  </difference>
  <difference>
    <differenceType>7012</differenceType>
    <className>com/google/cloud/spanner/InstanceAdminClient</className>
    <method>com.google.longrunning.Operation getOperation(java.lang.String)</method>
  </difference>
  
  <!-- Fix Partitioned DML timeout settings. -->
  <difference>
    <differenceType>7004</differenceType>
    <className>com/google/cloud/spanner/spi/v1/SpannerRpc</className>
    <method>com.google.spanner.v1.ResultSet executePartitionedDml(com.google.spanner.v1.ExecuteSqlRequest, java.util.Map, org.threeten.bp.Duration)</method>
  </difference>
  <difference>
    <differenceType>7004</differenceType>
    <className>com/google/cloud/spanner/spi/v1/GapicSpannerRpc</className>
    <method>com.google.spanner.v1.ResultSet executePartitionedDml(com.google.spanner.v1.ExecuteSqlRequest, java.util.Map, org.threeten.bp.Duration)</method>
  </difference>
  <difference>
    <differenceType>7012</differenceType>
    <className>com/google/cloud/spanner/spi/v1/SpannerRpc</className>
    <method>com.google.api.gax.retrying.RetrySettings getPartitionedDmlRetrySettings()</method>
  </difference>
<<<<<<< HEAD
  
  <!-- Support creating encrypted databases -->
  <difference>
    <differenceType>7004</differenceType>
    <className>com/google/cloud/spanner/spi/v1/SpannerRpc</className>
    <method>com.google.api.gax.longrunning.OperationFuture createDatabase(java.lang.String, java.lang.String, java.lang.Iterable)</method>
  </difference>
  <difference>
    <differenceType>7004</differenceType>
    <className>com/google/cloud/spanner/spi/v1/GapicSpannerRpc</className>
    <method>com.google.api.gax.longrunning.OperationFuture createDatabase(java.lang.String, java.lang.String, java.lang.Iterable)</method>
  </difference>
  <difference>
    <differenceType>7012</differenceType>
    <className>com/google/cloud/spanner/DatabaseAdminClient</className>
    <method>com.google.api.gax.longrunning.OperationFuture createDatabase(com.google.cloud.spanner.Database, java.lang.Iterable)</method>
  </difference>
  <difference>
    <differenceType>7012</differenceType>
    <className>com/google/cloud/spanner/DatabaseAdminClient</className>
    <method>com.google.cloud.spanner.Database$Builder newDatabaseBuilder(com.google.cloud.spanner.DatabaseId)</method>
  </difference>
  <difference>
    <differenceType>7013</differenceType>
    <className>com/google/cloud/spanner/DatabaseInfo$Builder</className>
    <method>com.google.cloud.spanner.DatabaseInfo$Builder setEncryptionConfigInfo(com.google.cloud.spanner.EncryptionConfigInfo)</method>
=======

  <!-- Streaming PDML -->
  <difference>
    <differenceType>7012</differenceType>
    <className>com/google/cloud/spanner/spi/v1/SpannerRpc</className>
    <method>com.google.api.gax.rpc.ServerStream executeStreamingPartitionedDml(com.google.spanner.v1.ExecuteSqlRequest, java.util.Map, org.threeten.bp.Duration)</method>
  </difference>

  <!-- Add support for NUMERIC data type -->
  <difference>
    <differenceType>7013</differenceType>
    <className>com/google/cloud/spanner/AbstractStructReader</className>
    <method>java.math.BigDecimal getBigDecimalInternal(int)</method>
  </difference>
  <difference>
    <differenceType>7013</differenceType>
    <className>com/google/cloud/spanner/AbstractStructReader</className>
    <method>java.util.List getBigDecimalListInternal(int)</method>
  </difference>
  <difference>
    <differenceType>7012</differenceType>
    <className>com/google/cloud/spanner/StructReader</className>
    <method>java.math.BigDecimal getBigDecimal(int)</method>
  </difference>
  <difference>
    <differenceType>7012</differenceType>
    <className>com/google/cloud/spanner/StructReader</className>
    <method>java.math.BigDecimal getBigDecimal(java.lang.String)</method>
  </difference>
  <difference>
    <differenceType>7012</differenceType>
    <className>com/google/cloud/spanner/StructReader</className>
    <method>java.util.List getBigDecimalList(int)</method>
  </difference>
  <difference>
    <differenceType>7012</differenceType>
    <className>com/google/cloud/spanner/StructReader</className>
    <method>java.util.List getBigDecimalList(java.lang.String)</method>
  </difference>
  <difference>
    <differenceType>7013</differenceType>
    <className>com/google/cloud/spanner/Value</className>
    <method>java.math.BigDecimal getNumeric()</method>
  </difference>
  <difference>
    <differenceType>7013</differenceType>
    <className>com/google/cloud/spanner/Value</className>
    <method>java.util.List getNumericArray()</method>
>>>>>>> 77398f27
  </difference>
</differences><|MERGE_RESOLUTION|>--- conflicted
+++ resolved
@@ -256,7 +256,6 @@
     <className>com/google/cloud/spanner/spi/v1/SpannerRpc</className>
     <method>com.google.api.gax.retrying.RetrySettings getPartitionedDmlRetrySettings()</method>
   </difference>
-<<<<<<< HEAD
   
   <!-- Support creating encrypted databases -->
   <difference>
@@ -283,7 +282,7 @@
     <differenceType>7013</differenceType>
     <className>com/google/cloud/spanner/DatabaseInfo$Builder</className>
     <method>com.google.cloud.spanner.DatabaseInfo$Builder setEncryptionConfigInfo(com.google.cloud.spanner.EncryptionConfigInfo)</method>
-=======
+  </difference>
 
   <!-- Streaming PDML -->
   <difference>
@@ -332,6 +331,5 @@
     <differenceType>7013</differenceType>
     <className>com/google/cloud/spanner/Value</className>
     <method>java.util.List getNumericArray()</method>
->>>>>>> 77398f27
   </difference>
 </differences>